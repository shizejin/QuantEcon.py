"""
Filename: compute_fp.py
Authors: Thomas Sargent, John Stachurski

Compute the fixed point of a given operator T, starting from
specified initial condition v.

"""

import numpy as np


<<<<<<< HEAD
def compute_fixed_point(T, v, error_tol=1e-3, max_iter=50, verbose=1):
=======
def compute_fixed_point(T, v, error_tol=1e-3, max_iter=50, verbose=1, *args,
                        **kwargs):
>>>>>>> 36a45ede
    """
    Computes and returns :math:`T^k v`, an approximate fixed point.

    Here T is an operator, v is an initial condition and k is the number
    of iterates. Provided that T is a contraction mapping or similar,
    :math:`T^k v` will be an approximation to the fixed point.

    Parameters
    ----------
    T : callable
        A callable object (e.g., function) that acts on v
    v : object
        An object such that T(v) is defined
    error_tol : scalar(float), optional(default=1e-3)
        Error tolerance
    max_iter : scalar(int), optional(default=50)
        Maximum number of iterations
    verbose : bool, optional(default=True)
        If True then print current error at each iterate.
    args, kwargs :
        Other arguments and keyword arguments that are passed directly
        to  the function T each time it is called

    Returns
    -------
    v : object
        The approximate fixed point

    """
    iterate = 0
    error = error_tol + 1
    while iterate < max_iter and error > error_tol:
        new_v = T(v, *args, **kwargs)
        iterate += 1
        error = np.max(np.abs(new_v - v))
        if verbose:
            print("Computed iterate %d with error %f" % (iterate, error))
        v[:] = new_v

    return v<|MERGE_RESOLUTION|>--- conflicted
+++ resolved
@@ -10,12 +10,8 @@
 import numpy as np
 
 
-<<<<<<< HEAD
-def compute_fixed_point(T, v, error_tol=1e-3, max_iter=50, verbose=1):
-=======
 def compute_fixed_point(T, v, error_tol=1e-3, max_iter=50, verbose=1, *args,
                         **kwargs):
->>>>>>> 36a45ede
     """
     Computes and returns :math:`T^k v`, an approximate fixed point.
 
